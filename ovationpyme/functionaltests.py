--- conflicted
+++ resolved
@@ -5,7 +5,6 @@
 
 import ovation_prime
 import ovation_utilities
-<<<<<<< HEAD
 from geospacepy import satplottools, special_datetime
 
 def draw_interpolated_conductance(new_mlat_grid, new_mlt_grid, dt, startdt, enddt, hemi):
@@ -77,95 +76,13 @@
 
     f.suptitle("OvationPyme Conductance Output {0} Hemisphere at {1} \n".format(hemi, dt.strftime('%c')),
             fontweight='bold')
-=======
-import datetime
-import numpy as np
-from geospacepy import satplottools,special_datetime
-
-def draw_interpolated_conductance(new_mlat_grid,new_mlt_grid,dt,startdt,enddt,hemi):
-    """
-    Interpolate hall and pedersen conductance
-    onto grid described by mlat_grid,mlt_grid
-    """ 
-    estimator = ovation_prime.ConductanceEstimator(startdt,enddt)
-    
-    mlatgrid,mltgrid,pedgrid,hallgrid = estimator.get_conductance(dt,hemi=hemi,auroral=True,solar=True)
-
-    ped_interpolator = ovation_prime.LatLocaltimeInterpolator(mlatgrid,mltgrid,pedgrid)
-    new_pedgrid = ped_interpolator.interpolate(new_mlat_grid,new_mlt_grid)
-
-    hall_interpolator = ovation_prime.LatLocaltimeInterpolator(mlatgrid,mltgrid,hallgrid)
-    new_hallgrid = hall_interpolator.interpolate(new_mlat_grid,new_mlt_grid)
-
-    f = pp.figure(figsize=(11,5))
-    aH = f.add_subplot(121)
-    aP = f.add_subplot(122)
-
-    X,Y = satplottools.latlt2cart(new_mlat_grid.flatten(),new_mlt_grid.flatten(),hemi)
-    X = X.reshape(new_mlat_grid.shape)
-    Y = Y.reshape(new_mlt_grid.shape)
-    
-    satplottools.draw_dialplot(aH)
-    satplottools.draw_dialplot(aP)
-    
-    mappableH = aH.pcolormesh(X,Y,new_hallgrid,vmin=0.,vmax=20.)
-    mappableP = aP.pcolormesh(X,Y,new_pedgrid,vmin=0.,vmax=15.)
-    
-    aH.set_title("Hall Conductance")
-    aP.set_title("Pedersen Conductance")
-
-    f.colorbar(mappableH,ax=aH)
-    f.colorbar(mappableP,ax=aP)
-    
-    f.suptitle("OvationPyme Interpolated Conductance %s Hemisphere at %s" % (hemi,dt.strftime('%c')),
-        fontweight='bold')
     return f
 
-def draw_conductance(dt,startdt,enddt,hemi):
-    """
-    Get the hall and pedersen conductance for one date and hemisphere
-    """
-    estimator = ovation_prime.ConductanceEstimator(startdt,enddt)
-    
-    mlatgrid,mltgrid,pedgrid,hallgrid = estimator.get_conductance(dt,hemi=hemi,auroral=True,solar=True)
-
-    f = pp.figure(figsize=(11,5))
-    aH = f.add_subplot(121)
-    aP = f.add_subplot(122)
-
-    X,Y = satplottools.latlt2cart(mlatgrid.flatten(),mltgrid.flatten(),hemi)
-    X = X.reshape(mlatgrid.shape)
-    Y = Y.reshape(mltgrid.shape)
-    
-    satplottools.draw_dialplot(aH)
-    satplottools.draw_dialplot(aP)
-    
-    mappableH = aH.pcolormesh(X,Y,hallgrid,vmin=0.,vmax=20.)
-    mappableP = aP.pcolormesh(X,Y,pedgrid,vmin=0.,vmax=15.)
-    
-    aH.set_title("Hall Conductance")
-    aP.set_title("Pedersen Conductance")
-
-    f.colorbar(mappableH,ax=aH)
-    f.colorbar(mappableP,ax=aP)
-    
-    f.suptitle("OvationPyme Conductance Output %s Hemisphere at %s \n" % (hemi,dt.strftime('%c')),
-        fontweight='bold')
->>>>>>> fd98ada4
-
-    return f
-
-
-<<<<<<< HEAD
 def draw_weighted_flux(dt, atype='diff', jtype='electron energy flux'):
-=======
-def draw_weighted_flux(dt,atype='diff',jtype='electron energy flux'):
->>>>>>> fd98ada4
     """
     Test automatic generation of omni_intervals in ovation_utilities
     also by not specifying a start and end time for the FluxEstimator
     """
-<<<<<<< HEAD
     estimator = ovation_prime.FluxEstimator(atype, jtype)
 
     mlatgridN, mltgridN, fluxgridN = estimator.get_flux_for_time(dt, hemi='N')
@@ -177,24 +94,11 @@
 
     XN, YN = satplottools.latlt2cart(mlatgridN.flatten(), mltgridN.flatten(), 'N')
     XS, YS = satplottools.latlt2cart(mlatgridS.flatten(), mltgridS.flatten(), 'S')
-=======
-    estimator = ovation_prime.FluxEstimator(atype,jtype)
-    
-    mlatgridN,mltgridN,fluxgridN = estimator.get_flux_for_time(dt,hemi='N')
-    mlatgridS,mltgridS,fluxgridS = estimator.get_flux_for_time(dt,hemi='S')
-
-    f = pp.figure(figsize=(11,5))
-    aN = f.add_subplot(121)
-    aS = f.add_subplot(122)
-
-    XN,YN = satplottools.latlt2cart(mlatgridN.flatten(),mltgridN.flatten(),'N')
-    XS,YS = satplottools.latlt2cart(mlatgridS.flatten(),mltgridS.flatten(),'S')
->>>>>>> fd98ada4
+
     XN = XN.reshape(mlatgridN.shape)
     YN = YN.reshape(mltgridN.shape)
     XS = XS.reshape(mlatgridS.shape)
     YS = YS.reshape(mltgridS.shape)
-<<<<<<< HEAD
 
     satplottools.draw_dialplot(aN)
     satplottools.draw_dialplot(aS)
@@ -234,51 +138,11 @@
 
     XN, YN = satplottools.latlt2cart(mlatgridN.flatten(), mltgridN.flatten(), 'N')
     XS, YS = satplottools.latlt2cart(mlatgridS.flatten(), mltgridS.flatten(), 'S')
-=======
-    
-    satplottools.draw_dialplot(aN)
-    satplottools.draw_dialplot(aS)
-    
-    mappableN = aN.pcolormesh(XN,YN,fluxgridN,vmin=0,vmax=2)
-    mappableS = aS.pcolormesh(XS,YS,fluxgridS,vmin=0,vmax=2)
-    
-    #aN.set_title("Northern Hemisphere Flux")
-    #aS.set_title("Southern Hemisphere Flux")
-
-    f.colorbar(mappableN,ax=aN)
-    f.colorbar(mappableS,ax=aS)
-    
-    f.suptitle("OvationPyme Auroral Model Flux Output at %s \n AuroralType:%s, FluxType:%s" % (dt.strftime('%c'),
-                                                                                            atype,jtype),
-                                                                                            fontweight='bold')
-    return f
-
-def draw_seasonal_flux(seasonN='summer',seasonS='winter',atype='diff',jtype='electron energy flux',dF = 2134.17):
-
-    estimatorN = ovation_prime.SeasonalFluxEstimator(seasonN,atype,jtype)
-    estimatorS = ovation_prime.SeasonalFluxEstimator(seasonS,atype,jtype)
-
-    fluxtupleN = estimatorN.get_gridded_flux(dF,combined_N_and_S=False)
-    (mlatgridN,mltgridN,fluxgridN) = fluxtupleN[:3]
-
-    fluxtupleS = estimatorS.get_gridded_flux(dF,combined_N_and_S=False)
-    (mlatgridS,mltgridS,fluxgridS) = fluxtupleS[3:]
-    
-    f = pp.figure(figsize=(11,5))
-    aN = f.add_subplot(121)
-    aS = f.add_subplot(122)
-
-    f2 = pp.figure(figsize=(5,5))
-    a2 = f2.add_subplot(111)
-
-    XN,YN = satplottools.latlt2cart(mlatgridN.flatten(),mltgridN.flatten(),'N')
-    XS,YS = satplottools.latlt2cart(mlatgridS.flatten(),mltgridS.flatten(),'S')
->>>>>>> fd98ada4
+
     XN = XN.reshape(mlatgridN.shape)
     YN = YN.reshape(mltgridN.shape)
     XS = XS.reshape(mlatgridS.shape)
     YS = YS.reshape(mltgridS.shape)
-<<<<<<< HEAD
 
     satplottools.draw_dialplot(aN)
     satplottools.draw_dialplot(aS)
@@ -340,75 +204,4 @@
         f3.savefig('ovation_rawflux_N{0}_S{1}_{2}_{3}.png'.format(seasonN, seasonS, atype, jtype.replace(' ', '_')))
 
         for f in [fiN, fiS, f2N, f2S, f1, f3, f4]:
-            pp.close(f)
-=======
-    
-    satplottools.draw_dialplot(aN)
-    satplottools.draw_dialplot(aS)
-    satplottools.draw_dialplot(a2)
-    
-    mappableN = aN.pcolormesh(XN,YN,fluxgridN,vmin=0,vmax=2)
-    mappableS = aS.pcolormesh(XS,YS,fluxgridS,vmin=0,vmax=2)
-    mappableNS = a2.pcolormesh(XN,YN,(fluxgridS+fluxgridN)/2,vmin=0,vmax=2)
-    
-    #aN.set_title("Northern Hemisphere Flux")
-    #aS.set_title("Southern Hemisphere Flux")
-
-    f.colorbar(mappableN,ax=aN)
-    f.colorbar(mappableS,ax=aS)
-    f.colorbar(mappableNS,ax=a2)
-    
-    f.suptitle("OvationPyme Auroral Model Raw Flux Output \n Season:%s, AuroralType:%s, FluxType:%s, Newell Coupling:%.3f" % (seasonN,atype,jtype,dF),
-        fontweight='bold')
-
-    f2.suptitle("OvationPyme Combined Hemisphere Output \n Season:%s, AuroralType:%s, FluxType:%s, Newell Coupling:%.3f" % (seasonN,atype,jtype,dF),
-        fontweight='bold')
-
-    return f,f2
-
-
-if __name__ == '__main__':
-
-    seasonN='summer'
-    seasonS='winter'
-    atype='diff'
-    jtype='electron energy flux'
-    tfmt = '%Y%m%d'
-
-    startdt = datetime.datetime(2011,11,29,0,0,0)
-    enddt = datetime.datetime(2011,12,1,0,0,0)
-
-    #Times given in figure 2 of Cousins et. al. 2015
-    dt1 = datetime.datetime(2011,11,30,12,10,0)
-    dt2 = datetime.datetime(2011,11,29,7,40,0)
-    dt3 = datetime.datetime(2011,11,29,0,50,0)
-    
-    for dt in [dt1,dt2,dt3]:
-
-        new_mlat,new_mlt = np.meshgrid(np.linspace(60.,80.,40.),np.linspace(2.,6.,30.))
-        fiN = draw_interpolated_conductance(new_mlat,new_mlt,dt,startdt,enddt,'N')
-        fiN.savefig('ovation_conductance_interp_N_%s.png' % (dt.strftime(tfmt)))
-        
-        fiS = draw_interpolated_conductance(new_mlat,new_mlt,dt,startdt,enddt,'N')
-        fiS.savefig('ovation_conductance_interp_S_%s.png' % (dt.strftime(tfmt)))
-        
-        f2N = draw_conductance(dt,startdt,enddt,'N')
-        f2N.savefig('ovation_conductance_N_%s.png' % (dt.strftime(tfmt)))
-        
-        f2S = draw_conductance(dt,startdt,enddt,'S')
-        f2S.savefig('ovation_conductance_S_%s.png' % (dt.strftime(tfmt)))
-        
-        f1 = draw_weighted_flux(dt)
-        f1.savefig('ovation_combflux_%s_%s_%s.png' % (atype,jtype.replace(' ','_'),dt.strftime(tfmt)))
-
-        f3,f4 = draw_seasonal_flux(seasonN=seasonN,seasonS=seasonS,atype='diff',jtype=jtype)
-        f3.savefig('ovation_rawflux_N%s_S%s_%s_%s.png' % (seasonN,seasonS,'diff',jtype.replace(' ','_')))
-
-        f5,f6 = draw_seasonal_flux(seasonN=seasonN,seasonS=seasonS,atype='mono',jtype=jtype)
-        f5.savefig('ovation_rawflux_N%s_S%s_%s_%s.png' % (seasonN,seasonS,'mono',jtype.replace(' ','_')))
-
-        for f in [fiN,fiS,f2N,f2S,f1,f3,f4,f5,f6]:
-            pp.close(f)
-
-        
->>>>>>> fd98ada4
+            pp.close(f)